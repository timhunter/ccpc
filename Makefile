--- conflicted
+++ resolved
@@ -30,11 +30,7 @@
 OCAMLOBJ= $(MODULES:.ml=.cmx)
 
 .PHONY: all
-<<<<<<< HEAD
 all: parse intersect train visualize cycles compare renormalize findentropy ccpctop
-=======
-all: parse intersect train visualize cycles compare ccpctop
->>>>>>> 6319d3ee
 
 ###########################################################################################
 ### These two executables (and the corresponding main.ml file) are now deprecated. Leaving 
@@ -97,11 +93,7 @@
 	rm -f $(DEPENDENCIES_FILE)
 	rm -f *.o *.cmo *.cmi *.cmx
 	rm -f mcfgread/*.o mcfgread/*.cmo mcfgread/*.cmi mcfgread/*.cmx mcfgread/lexer.ml mcfgread/read.ml mcfgread/read.mli
-<<<<<<< HEAD
-	rm -f mcfg_bc mcfg_nt parse intersect train visualize cycles compare renormalize findentropy
-=======
-	rm -f mcfg_bc mcfg_nt parse intersect train visualize cycles compare ccpctop
->>>>>>> 6319d3ee
+	rm -f mcfg_bc mcfg_nt parse intersect train visualize cycles compare renormalize findentropy ccpctop
 
 # Stop make from deleting ``intermediate'' mcfg files.
 # NB: (1) PRECIOUS is a lot like SECONDARY, but SECONDARY doesn't allow wildcards.
